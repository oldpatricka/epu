--- conflicted
+++ resolved
@@ -334,16 +334,6 @@
         self.assertEqual(len(self.site_drivers['fake-site1'].destroyed),
                          len(to_be_terminated_node_ids))
 
-<<<<<<< HEAD
-=======
-    def test_query(self):
-        res = self.client.query()
-        self.assertEqual(res, None)
-
-        #returns true in RPC case
-        res = self.client.query(rpc=True)
-        self.assertEqual(res, True)
-
     def test_describe(self):
         node_ids = []
         for _ in range(3):
@@ -362,197 +352,6 @@
         self.assertEqual(len(one_node), 1)
         self.assertEqual(one_node[0]['node_id'], node_ids[0])
 
-
-class NimbusProvisionerServiceTest(BaseProvisionerServiceTests):
-    """Integration tests that use a live Nimbus cluster (in fake mode)
-    """
-
-    # these integration tests can run a little long
-    timeout = 60
-
-    def setUp(self):
-
-        # @itv decorator is gone. This test could probably go away entirely but I'v
-        # found it personally useful. Unconditionally skipping for now, til we know
-        # what to do with it.
-        raise unittest.SkipTest("developer-only Nimbus integration test")
-
-        # skip this test if IaaS credentials are unavailable
-        maybe_skip_test()
-
-        self.notifier = FakeProvisionerNotifier()
-        self.context_client = get_context_client()
-
-        self.store = self.setup_store()
-        self.site_drivers = provisioner.get_site_drivers(get_nimbus_test_sites())
-
-        self._start_container()
-        self.spawn_procs()
-
-        pId = self.procRegistry.get("provisioner")
-        self.client = ProvisionerClient(pid=pId)
-
-    def tearDown(self):
-        self.shutdown_procs()
-        self.teardown_store()
-
-    def setup_store(self):
-        return ProvisionerStore()
-
-    def teardown_store(self):
-        return
-
-    def test_provisioner(self):
-
-        client = self.client
-        notifier = self.notifier
-        
-        worker_node_count = 3
-        deployable_type = 'base-cluster'
-        nodes = {'head-node' : FakeLaunchItem(1, 'nimbus-test', 'small', None),
-                'worker-node' : FakeLaunchItem(worker_node_count, 
-                    'nimbus-test', 'small', None)}
-        
-        launch_id = _new_id()
-
-        # sent to ProvisionerClient.query to make call be rpc-style
-        query_kwargs={'rpc' : True}
-
-        node_ids = [node_id for node in nodes.itervalues() 
-                for node_id in node.instance_ids]
-        self.assertEqual(len(node_ids), worker_node_count + 1)
-
-        client.provision(launch_id, deployable_type, nodes, ('subscriber',))
-
-        ok = notifier.wait_for_state(InstanceState.PENDING, node_ids)
-        self.assertTrue(ok)
-        self.assertTrue(notifier.assure_record_count(2))
-
-        self.assertStoreNodeRecords(InstanceState.PENDING, *node_ids)
-        self.assertStoreLaunchRecord(InstanceState.PENDING, launch_id)
-        
-        ok = notifier.wait_for_state(InstanceState.STARTED, node_ids,
-                before=client.query, before_kwargs=query_kwargs)
-        self.assertTrue(ok)
-        self.assertTrue(notifier.assure_record_count(3))
-        self.assertStoreNodeRecords(InstanceState.STARTED, *node_ids)
-        self.assertStoreLaunchRecord(InstanceState.PENDING, launch_id)
-
-        # terminate two nodes by name, then the launch as a whole
-        client.terminate_nodes(node_ids[:2])
-        ok = notifier.wait_for_state(InstanceState.TERMINATED, node_ids[:2],
-                before=client.query, before_kwargs=query_kwargs)
-        self.assertTrue(ok)
-
-        client.terminate_launches([launch_id])
-        ok = notifier.wait_for_state(InstanceState.TERMINATED, node_ids,
-                before=client.query, before_kwargs=query_kwargs)
-        self.assertTrue(ok)
-        self.assertTrue(notifier.assure_record_count(5))
-        self.assertStoreNodeRecords(InstanceState.TERMINATED, *node_ids)
-        self.assertStoreLaunchRecord(InstanceState.TERMINATED, launch_id)
-
-        self.assertEqual(len(notifier.nodes), len(node_ids))
-
-
-
-class ProvisionerServiceTerminateAllTest(BaseProvisionerServiceTests):
-    """Tests that use a fake ProvisionerCore to test the Deferred RPC
-    polling mechanism of terminate_all
-    """
-    def setUp(self):
-        raise unittest.SkipTest("developer-only Nimbus integration test")
-
-        self.notifier = FakeProvisionerNotifier()
-        self.context_client = FakeContextClient()
-
-        self.store = ProvisionerStore()
-        self.site_drivers = {'fake-site1' : FakeNodeDriver()}
-
-        self.spawn_procs()
-
-        self.fakecore = TerminateAllFakeCore()
-        self.patch(self.provisioner, "core", self.fakecore)
-
-        self.client = ProvisionerClient(amqp_uri=self.amqp_uri)
-
-    def tearDown(self):
-        self._shutdown_processes()
-
-    def test_terminate_all_deferred(self):
-        """Check the specific behavior with terminate_all_deferred.
-        """
-
-        service_deferred = defer.Deferred()
-        self.fakecore.deferred = service_deferred
-        client_deferred = self.client.terminate_all(rpcwait=True, poll=0.1)
-        procutils.asleep(0.3)
-
-        # first time the core fires its Deferred, check_terminate_all still
-        # says there are instances. So client should not yet return
-        self.fakecore.all_terminated = False
-        self.fakecore.deferred = defer.Deferred() # set up the next Deferred
-        service_deferred.callback(None)
-        service_deferred = self.fakecore.deferred
-        procutils.asleep(0.3)
-        self.assertFalse(client_deferred.called)
-        self.assertEqual(self.fakecore.check_terminate_all_count, 1)
-
-        # now we flip terminate_all_check to True. client should return
-        # on next cycle
-        self.fakecore.all_terminated = True
-        service_deferred.callback(None)
-        client_deferred
-
-    def test_terminate_all_deferred_error_retry(self):
-
-        service_deferred = defer.Deferred()
-        self.fakecore.deferred = service_deferred
-
-        client_deferred = self.client.terminate_all(rpcwait=True, poll=0.01, retries=3)
-        procutils.asleep(0.1)
-        for i in range(3):
-            self.assertEqual(self.fakecore.terminate_all_count, i+1)
-
-            self.fakecore.deferred = defer.Deferred()
-            service_deferred.errback(Exception("went bad #%d" % (i+1)))
-            service_deferred = self.fakecore.deferred
-            procutils.asleep(0.2)
-            self.assertFalse(client_deferred.called)
-            self.assertEqual(self.fakecore.terminate_all_count, i+2)
-
-        #this last errback should cause client_deferred to errback itself
-        self.fakecore.deferred = defer.Deferred()
-        service_deferred.errback(Exception("went bad for the last time"))
-        procutils.asleep(0.03)
-        try:
-            client_deferred
-        except Exception,e:
-            log.exception("Expected error, couldn't terminate all after retries: %s", e)
-        else:
-            self.fail("Expected to get exception from client!")
-
-
-class TerminateAllFakeCore(object):
-    """Object used in tests of terminate_all operation. Patched onto
-    provisioner service object in place of core.
-    """
-    def __init__(self):
-        self.deferred = None
-        self.all_terminated = False
-
-        self.terminate_all_count = 0
-        self.check_terminate_all_count = 0
-
-    def terminate_all(self):
-        self.terminate_all_count += 1
-        return self.deferred
-
-    def check_terminate_all(self):
-        self.check_terminate_all_count += 1
-        return defer.succeed(self.all_terminated)
-
->>>>>>> 1f64cd91
 
 class FakeLaunchItem(object):
     def __init__(self, count, site, allocation_id, data):
