#!/usr/bin/env python

"""
@file ion/services/coi/service_registry.py
@author Michael Meisinger
@brief service for registering service (types and instances).
"""

import logging
logging = logging.getLogger(__name__)
from twisted.internet import defer
from magnet.spawnable import Receiver
from ion.data.store import Store

from ion.core import base_process
import ion.util.procutils as pu
from ion.core.base_process import ProtocolFactory
from ion.services.base_service import BaseService, BaseServiceClient
<<<<<<< HEAD

from ion.data.datastore import registry
from ion.data import dataobject
from ion.data import store

from ion.core import ioninit
CONF = ioninit.config(__name__)

=======
from ion.services.coi import resource_registry
>>>>>>> 2d95df13

class ServiceRegistryService(BaseService):
    """
    Service registry service interface
    @todo a service is a resource and should also be living in the resource registry
    """
    # Declaration of service
    declare = BaseService.service_declare(name='service_registry', version='0.1.0', dependencies=[])

    @defer.inlineCallbacks
    def slc_init(self):
        # use spawn args to determine backend class, second config file
        backendcls = self.spawn_args.get('backend_class', CONF.getValue('backend_class', None))
        backendargs = self.spawn_args.get('backend_args', CONF.getValue('backend_args', {}))
        if backendcls:
            self.backend = pu.get_class(backendcls)
        else:
            self.backend = store.Store
        assert issubclass(self.backend, store.IStore)

        # Provide rest of the spawnArgs to init the store
        s = yield self.backend.create_store(**backendargs)
        
        self.reg = registry.ResourceRegistry(s)
        
        name = self.__class__.__name__
        logging.info(name + " initialized")
        logging.info(name + " backend:"+str(backendcls))
        logging.info(name + " backend args:"+str(backendargs))

    @defer.inlineCallbacks
    def op_register_service(self, content, headers, msg):
        """
        Service operation: register a service by name
        """
        # Copy content?
        svc_enc = content['svc_desc']
        svc_desc = registry.ResourceDescription.decode(svc_enc)()
        logging.info('op_register_service: \n' + str(svc_desc))

        yield self.reg.register(svc_desc.svc_name,svc_desc)
        yield self.reply_ok(msg, {'svc_name':str(svc_desc.svc_name)},)

    def op_get_service_desc(self, content, headers, msg):
        """
        Service operation: Get service description. May include a service
        specification.
        """
        svc_name = content['svc_name']
        logging.info('op_get_service_desc: '+str(svc_name))

        svc_desc = yield self.reg.get_description(svc_name)
        logging.info('Got Service Description \n: '+str(svc_desc))

        yield self.reply_ok(msg, {'svc_desc':svc_desc.encode()})

    @defer.inlineCallbacks
    def op_register_instance(self, content, headers, msg):
        """
        Service operation:
        """
        #svcinstdesc = content['svcinst_desc'].copy()

        svcinst_enc = content['svcinst_desc']
        svcinst_desc = registry.ResourceDescription.decode(svcinst_enc)()
        logging.info('op_register_instance: \n' + str(svcinst_desc))

        yield self.reg.register(svcinst_desc.svc_name,svcinst_desc)
        yield self.reply_ok(msg, {'svcinst_name':str(svcinst_desc.svc_name)},)

    @defer.inlineCallbacks
    def op_get_instance(self, content, headers, msg):
        """
        Service operation: Returns the exchange name of the service
        """
        svcinst_name = str(content['svcinst_name'])
        logging.info('op_get_instance: '+str(svcinst_name))

        svcinst_desc= yield self.reg.get_description(svcinst_name)
        yield self.reply_ok(msg, {'svcinst_desc':svcinst_desc.encode()})
        
        

# Spawn of the process using the module name
factory = ProtocolFactory(ServiceRegistryService)


class ServiceRegistryClient(BaseServiceClient):
    """
    Client class for accessing the service registry. This is most important for
    finding and accessing any other services. This client knows how to find the
    service registry
    """
    def __init__(self, proc=None, **kwargs):
        if not 'targetname' in kwargs:
            kwargs['targetname'] = "service_registry"
        BaseServiceClient.__init__(self, proc, **kwargs)

    @defer.inlineCallbacks
    def register_service(self, svc):
        yield self._check_init()
        (content, headers, msg) = yield self.rpc_send('register_service',
                        {'svc_desc':svc.encode()})
        logging.info('Service reply: '+str(headers))
        defer.returnValue(str(content['svc_name']))

    @defer.inlineCallbacks
    def get_service_instance(self, service_name):
        yield self._check_init()
        (content, headers, msg) = yield self.rpc_send('get_service_desc',
                        {'svc_name': service_name})
        
        svc_enc = content['svc_desc']
        if svc_enc != None:
            svc_desc = registry.ResourceDescription.decode(svc_enc)()
            defer.returnValue(svc_desc)
        else:
            defer.returnValue(None)

    @defer.inlineCallbacks
    def register_service_instance(self, svc_inst):
        yield self._check_init()
        (content, headers, msg) = yield self.rpc_send('register_instance',
                        {'svcinst_desc':svc_inst.encode()})
        logging.info('Service reply: '+str(headers))
        defer.returnValue(str(content['svcinst_name']))

    @defer.inlineCallbacks
    def get_service_instance(self, service_name):
        yield self._check_init()
        (content, headers, msg) = yield self.rpc_send('get_instance',
                        {'svcinst_name': service_name})
        
        svcinst_enc = content['svcinst_desc']
        if svcinst_enc != None:
            svcinst_desc = registry.ResourceDescription.decode(svcinst_enc)()
            defer.returnValue(svcinst_desc)
        else:
            defer.returnValue(None)

    @defer.inlineCallbacks
    def get_service_instance_name(self, service_name):
        sidesc = yield self.get_service_instance(service_name)
        defer.returnValue(sidesc.xname)

<<<<<<< HEAD


class ServiceDesc(registry.ResourceDescription):
    """Structured object for a service instance.

    Attributes:
    .name   name of the service
    """    
    svc_name = dataobject.TypedAttribute(str)
    res_type = dataobject.TypedAttribute(str,'rt_serviceinst')

        


class ServiceInstanceDesc(registry.ResourceDescription):
    """Structured object for a service instance.

    Attributes:
    .name   name of the service
    """    
    xname = dataobject.TypedAttribute(str)
    svc_name = dataobject.TypedAttribute(str)
    res_type = dataobject.TypedAttribute(str,'rt_service')


=======
>>>>>>> 2d95df13
#class ServiceInstanceDesc(ResourceDesc):
#    """Structured object for a service instance.
#
#    Attributes:
#    .name   name of the service
#    """
#    def __init__(self, **kwargs):
#        kw = kwargs.copy() if kwargs else {}
#        kw['res_type'] = 'rt_serviceinst'
#        ResourceDesc.__init__(self, **kw)
#        if len(kwargs) != 0:
#            self.setServiceInstanceDesc(**kwargs)
#
#    def setServiceInstanceDesc(self, **kwargs):
#        if 'xname' in kwargs:
#            self.set_attr('xname',kwargs['xname'])
#        else:
#            raise RuntimeError("Service exchange name missing")
#
#        if 'svc_name' in kwargs:
#            self.set_attr('svc_name',kwargs['svc_name'])
#        else:
#            raise RuntimeError("Service name missing")
<<<<<<< HEAD
#
=======

>>>>>>> 2d95df13
#class ServiceDesc(ResourceTypeDesc):
#    """Structured object for a service description.
#
#    Attributes:
#    .name   name of the service
#    """
#    def __init__(self, **kwargs):
#        kw = kwargs.copy() if kwargs else {}
#        kw['res_type'] = 'rt_service'
#        ResourceTypeDesc.__init__(self, **kw)
#        if len(kwargs) != 0:
#            self.setServiceDesc(**kwargs)
#
#    def setServiceDesc(self, **kwargs):
#        if 'xname' in kwargs:
#            self.set_attr('xname',kwargs['xname'])
#        else:
#            self.set_attr('xname',kwargs['name'])<|MERGE_RESOLUTION|>--- conflicted
+++ resolved
@@ -16,7 +16,7 @@
 import ion.util.procutils as pu
 from ion.core.base_process import ProtocolFactory
 from ion.services.base_service import BaseService, BaseServiceClient
-<<<<<<< HEAD
+
 
 from ion.data.datastore import registry
 from ion.data import dataobject
@@ -25,9 +25,6 @@
 from ion.core import ioninit
 CONF = ioninit.config(__name__)
 
-=======
-from ion.services.coi import resource_registry
->>>>>>> 2d95df13
 
 class ServiceRegistryService(BaseService):
     """
@@ -173,8 +170,6 @@
         sidesc = yield self.get_service_instance(service_name)
         defer.returnValue(sidesc.xname)
 
-<<<<<<< HEAD
-
 
 class ServiceDesc(registry.ResourceDescription):
     """Structured object for a service instance.
@@ -199,8 +194,7 @@
     res_type = dataobject.TypedAttribute(str,'rt_service')
 
 
-=======
->>>>>>> 2d95df13
+
 #class ServiceInstanceDesc(ResourceDesc):
 #    """Structured object for a service instance.
 #
@@ -224,11 +218,7 @@
 #            self.set_attr('svc_name',kwargs['svc_name'])
 #        else:
 #            raise RuntimeError("Service name missing")
-<<<<<<< HEAD
-#
-=======
-
->>>>>>> 2d95df13
+
 #class ServiceDesc(ResourceTypeDesc):
 #    """Structured object for a service description.
 #
