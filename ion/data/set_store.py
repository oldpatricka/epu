--- conflicted
+++ resolved
@@ -132,16 +132,9 @@
         """
         return defer.maybeDeferred(self._sremove, key, member)
 
-<<<<<<< HEAD
-        
     def _sremove(self, key, member):
         if self.kss.has_key(key):
             self.kss[key].discard(member)
-=======
-
-    def _sremove(self, key,value):
-        self.kss[key].discard(value)
->>>>>>> 7698a3cd
 
     def scard(self, key):
         """
@@ -172,17 +165,9 @@
         """
         return defer.maybeDeferred(self._remove, key)
 
-<<<<<<< HEAD
-    def _delete(self, key):
+    def _remove(self, key):
         if self.kss.has_key(key):
             del self.kss[key]
 
 
 
-
-
-
-=======
-    def _remove(self, key):
-        del self.kss[key]
->>>>>>> 7698a3cd
