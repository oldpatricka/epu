--- conflicted
+++ resolved
@@ -24,8 +24,6 @@
 Define some data objects for testing
 """
 
-<<<<<<< HEAD
-=======
 class Inherit0(dataobject.DataObject):
     inherit0 = dataobject.TypedAttribute(str, '0')
 
@@ -213,15 +211,10 @@
 
 
 
->>>>>>> 7cec633a
 class SimpleObject(dataobject.DataObject):
     """
     @Brief A simple data object to use as a base class
     """
-<<<<<<< HEAD
-    key = dataobject.TypedAttribute(str, 'xxx')
-=======
->>>>>>> 7cec633a
     name = dataobject.TypedAttribute(str, 'blank')
     key = dataobject.TypedAttribute(str, 'xxx')
 
@@ -250,13 +243,9 @@
     def testDecode(self):
         dec = dataobject.DataObject.decode(self.encoded)()
         #print 'dec',dec
-<<<<<<< HEAD
-        self.assert_(self.obj==dec)
-=======
         #print 'self.obj',self.obj
         self.assertEqual(self.obj,dec)
         self.assertEqual(type(self.obj).__name__,type(dec).__name__)
->>>>>>> 7cec633a
 
         
 class PrimaryTypesObject(SimpleObject):
@@ -267,8 +256,6 @@
     floating = dataobject.TypedAttribute(float,5.0)
     boolen = dataobject.TypedAttribute(bool,True)
     
-dataobject.DataObject._types['PrimaryTypesObject']=PrimaryTypesObject
-
 dataobject.DataObject._types['PrimaryTypesObject']=PrimaryTypesObject
 
 class TestPrimaryTypesObject(TestSimpleObject):
@@ -310,21 +297,6 @@
         obj.name = 'a big list'
         obj.rlist = ['a',3,4.0]
         self.obj = obj
-<<<<<<< HEAD
-        self.encoded=[('rlist', 'list\x00["str\\u0000a", "int\\u00003", "float\\u00004.0"]'),('name', 'str\x00a big list')]
-     
-class TestListOfObjects(TestSimpleObject):
-    def setUp(self):
-        obj = ListObject()
-        obj.name = 'a big list of objects'
-        obj.rlist = [PrimaryTypesObject(),PrimaryTypesObject(),SimpleObject()]
-        self.obj = obj
-        self.encoded=[('rlist','list\x00["PrimaryTypesObject\\u0000[[\\"key\\", \\"str\\\\u0000xxx\\"], [\\"floating\\", \\"float\\\\u00005.0\\"], [\\"integer\\", \\"int\\\\u00005\\"], [\\"name\\", \\"str\\\\u0000blank\\"]]", '+ 
-                       '"PrimaryTypesObject\\u0000[[\\"key\\", \\"str\\\\u0000xxx\\"], [\\"floating\\", \\"float\\\\u00005.0\\"], [\\"integer\\", \\"int\\\\u00005\\"], [\\"name\\", \\"str\\\\u0000blank\\"]]", '+
-                       '"SimpleObject\\u0000[[\\"key\\", \\"str\\\\u0000xxx\\"], [\\"name\\", \\"str\\\\u0000blank\\"]]"]'),
-                        ('name', 'str\x00a big list of objects')]
-     
-=======
         self.encoded=[('Object_Type', 'ListObject'),('rlist', 'list\x00["str\\u0000a", "int\\u00003", "float\\u00004.0"]'),('name', 'str\x00a big list')]
      
 class TestListOfObjects(TestSimpleObject):
@@ -338,7 +310,6 @@
                        '"SimpleObject\\u0000[[\\"key\\", \\"str\\\\u0000xxx\\"], [\\"name\\", \\"str\\\\u0000blank\\"]]"]'),
                         ('name', 'str\x00a big list of objects')]
      
->>>>>>> 7cec633a
 class SetObject(dataobject.DataObject):
     name = dataobject.TypedAttribute(str)
     rset = dataobject.TypedAttribute(set)
@@ -351,18 +322,13 @@
         obj.name = 'a big set'
         obj.rset = set(['a',3,4.0])
         self.obj = obj
-<<<<<<< HEAD
-        self.encoded=[('rset', 'set\x00["str\\u0000a", "int\\u00003", "float\\u00004.0"]'),('name', 'str\x00a big set')]
-=======
         self.encoded=[('Object_Type', 'SetObject'),('rset', 'set\x00["str\\u0000a", "int\\u00003", "float\\u00004.0"]'),('name', 'str\x00a big set')]
->>>>>>> 7cec633a
 
 class TupleObject(dataobject.DataObject):
     name = dataobject.TypedAttribute(str)
     rtuple = dataobject.TypedAttribute(tuple)
      
 dataobject.DataObject._types['TupleObject']=TupleObject
-<<<<<<< HEAD
 
      
 class TestTupleObject(TestSimpleObject):
@@ -371,7 +337,7 @@
         obj.name = 'a big tuple'
         obj.rtuple = ('a',3,4.0)
         self.obj = obj
-        self.encoded=[('rtuple', 'tuple\x00["str\\u0000a", "int\\u00003", "float\\u00004.0"]'),('name', 'str\x00a big tuple')]
+        self.encoded=[('Object_Type', 'TupleObject'),('rtuple', 'tuple\x00["str\\u0000a", "int\\u00003", "float\\u00004.0"]'),('name', 'str\x00a big tuple')]
      
 class NestedObject(dataobject.DataObject):
     name = dataobject.TypedAttribute(str,'stuff')
@@ -383,28 +349,6 @@
 
 dataobject.DataObject._types['NestedObject']=NestedObject
 
-=======
-
-     
-class TestTupleObject(TestSimpleObject):
-    def setUp(self):
-        obj = TupleObject()
-        obj.name = 'a big tuple'
-        obj.rtuple = ('a',3,4.0)
-        self.obj = obj
-        self.encoded=[('Object_Type', 'TupleObject'),('rtuple', 'tuple\x00["str\\u0000a", "int\\u00003", "float\\u00004.0"]'),('name', 'str\x00a big tuple')]
-     
-class NestedObject(dataobject.DataObject):
-    name = dataobject.TypedAttribute(str,'stuff')
-    rset = dataobject.TypedAttribute(SetObject)
-    primary = dataobject.TypedAttribute(PrimaryTypesObject)
-    
-    dataobject.DataObject._types['PrimaryTypesObject']=PrimaryTypesObject
-    dataobject.DataObject._types['SetObject']=SetObject
-
-dataobject.DataObject._types['NestedObject']=NestedObject
-
->>>>>>> 7cec633a
 class TestNestedObject(TestSimpleObject):
     def setUp(self):
         sobj = SetObject()
@@ -415,12 +359,8 @@
         obj.rset = sobj
         
         self.obj = obj
-<<<<<<< HEAD
-        self.encoded=[  ('primary','PrimaryTypesObject\x00[["key", "str\\u0000xxx"], ["floating", "float\\u00005.0"], ["integer", "int\\u00005"], ["name", "str\\u0000blank"]]'),
-=======
         self.encoded=[  ('Object_Type', 'NestedObject'),
                         ('primary','PrimaryTypesObject\x00[["key", "str\\u0000xxx"], ["floating", "float\\u00005.0"], ["integer", "int\\u00005"], ["boolen", "bool\\u0000True"], ["name", "str\\u0000blank"]]'),
->>>>>>> 7cec633a
                         ('rset','SetObject\x00[["rset", "set\\u0000[\\"str\\\\u0000a\\", \\"int\\\\u00003\\", \\"float\\\\u00004.0\\"]"], ["name", "str\\u0000a big set"]]'),
                         ('name', 'str\x00stuff')]
         
@@ -525,7 +465,6 @@
 #        yield self._start_container()
 
 class Send_List_Data_Object(TestSendDataObject):
-<<<<<<< HEAD
     @defer.inlineCallbacks
     def setUp(self):
         res = ListObject()
@@ -548,37 +487,6 @@
     """
     @defer.inlineCallbacks
     def setUp(self):
-        obj = dataobject.ResourceDescription.create_new_resource()
-        obj.name = 'complex'
-        obj.ref = dataobject.ResourceReference(branch='david',id='mine', parent='yours', type='a class')
-        self.obj = obj
-        yield self._start_container()
-    
-
-
-=======
-    @defer.inlineCallbacks
-    def setUp(self):
-        res = ListObject()
-        res.name = 'a big list'
-        res.rlist = ['a',3,4.0,PrimaryTypesObject()]
-        self.obj = res
-        yield self._start_container()
- 
-class Send_Set_Data_Object(TestSendDataObject):
-    @defer.inlineCallbacks
-    def setUp(self):
-        res = SetObject()
-        res.name = 'a big set'
-        res.rlist = set(['a',3,4.0,PrimaryTypesObject()])
-        self.obj = res
-        yield self._start_container()
- 
-class TestSendResourceReference(TestSendDataObject):
-    """
-    """
-    @defer.inlineCallbacks
-    def setUp(self):
         obj = dataobject.Resource.create_new_resource()
         obj.name = 'complex'
         obj.ref = dataobject.ResourceReference(RegistryBranch='david',RegistryIdentity='mine', RegistryCommit='yours')
@@ -631,5 +539,4 @@
         res = dataobject.Resource.create_new_resource()
         
         self.assertEqual(res.get_lifecyclestate(),dataobject.LCState('new'))
->>>>>>> 7cec633a
  