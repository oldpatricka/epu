--- conflicted
+++ resolved
@@ -24,14 +24,9 @@
         self.value2 = str(uuid4())
 
     def tearDown(self):
-<<<<<<< HEAD
         #yield self.ds.delete(self.key)
         #del self.ds
         pass
-=======
-        yield self.ds.remove(self.key)
-        del self.ds
->>>>>>> 7698a3cd
 
     @defer.inlineCallbacks
     def test_get_404(self):
