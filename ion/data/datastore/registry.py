--- conflicted
+++ resolved
@@ -22,9 +22,6 @@
 
 CONF = ioninit.config(__name__)
 
-<<<<<<< HEAD
-class IResourceRegistry(interface.Interface):
-=======
 class LCStateMixin(object):
     def set_resource_lcstate_new(self, resource_reference):
         return self.set_resource_lcstate(resource_reference, dataobject.LCStates.new)
@@ -48,7 +45,6 @@
         return self.set_resource_lcstate(resource_reference, dataobject.LCStates.commissioned)
 
 class IRegistry(object):
->>>>>>> 7cec633a
     """
     @brief General API of any registry
     @TOD change to use zope interface!
@@ -56,53 +52,35 @@
     def clear_registry(self):
         raise NotImplementedError, "Abstract Interface Not Implemented"
 
-<<<<<<< HEAD
-    def register(resource):
-=======
     def register_resource(self,resource):
->>>>>>> 7cec633a
         """
         @brief Register resource description.
         @param uuid unique name of resource instance.
         @param resource instance of OOIResource.
         @note Does the resource instance define its own name/uuid?
         """
-<<<<<<< HEAD
-
-    def get_description(resource_reference):
+        raise NotImplementedError, "Abstract Interface Not Implemented"
+    
+    def get_resource(self,resource_reference):
         """
         @param uuid name of resource.
         """
-
-    def set_resource_lcstate(resource_reference, state):
-=======
         raise NotImplementedError, "Abstract Interface Not Implemented"
     
-    def get_resource(self,resource_reference):
-        """
-        @param uuid name of resource.
+    def set_resource_lcstate(self,resource_reference,lcstate):
+        """
         """
         raise NotImplementedError, "Abstract Interface Not Implemented"
     
-    def set_resource_lcstate(self,resource_reference,lcstate):
->>>>>>> 7cec633a
+    def find_resource(self,description):
         """
         """
         raise NotImplementedError, "Abstract Interface Not Implemented"
     
-    def find_resource(self,description):
-        """
-        """
-        raise NotImplementedError, "Abstract Interface Not Implemented"
-    
 class RegistryBackend(objstore.ObjectChassis):
     """
     """
-<<<<<<< HEAD
-    objectClass = dataobject.ResourceDescription
-=======
     objectClass = dataobject.Resource
->>>>>>> 7cec633a
 
 class Registry(objstore.ObjectStore, IRegistry, LCStateMixin):
     """
@@ -116,51 +94,12 @@
 
 
     @defer.inlineCallbacks
-<<<<<<< HEAD
-    def register(self, resource_description):
-=======
     def register_resource(self, resource):
->>>>>>> 7cec633a
         """
         @brief Add a new resource description to the registry. Implemented
         by creating a new (unique) resource object to the store.
         @note Is the way objectClass is referenced awkward?
         """
-<<<<<<< HEAD
-        assert isinstance(resource_description, self.objectChassis.objectClass)
-        
-        id = resource_description._identity
-        if not id:
-            raise RuntimeError('Can not register a resource which does not have an identity.')
-        
-        try:
-            res_client = yield self.create(id, self.objectChassis.objectClass)
-        except objstore.ObjectStoreError:
-            res_client = yield self.clone(id)
-            
-        yield res_client.checkout()
-        res_client.index = resource_description
-        resource_description._parent_commit = yield res_client.commit()
-        #print 'pcommit',resource_description._parent_commit
-        defer.returnValue(resource_description)
-
-    @defer.inlineCallbacks
-    def get_description(self, resource_reference):
-        """
-        @brief Get resource description object
-        """
-        branch = resource_reference._branch
-        assert isinstance(resource_reference, dataobject.ResourceReference)
-        resource_client = yield self.clone(resource_reference._identity)
-        if resource_client:
-            if not resource_reference._parent_commit:
-                resource_reference._parent_commit = yield resource_client.get_head(branch)
-
-            pc = resource_reference._parent_commit
-            resource_description = yield resource_client.checkout(commit_id=pc)
-            resource_description._branch = branch
-            resource_description._parent_commit = pc
-=======
         #print 'Dataobject Register Start',dataobject.DataObject._types.has_key('__builtins__')
         #del dataobject.DataObject._types['__builtins__']
         #print 'Dataobject Register Removed',dataobject.DataObject._types.has_key('__builtins__')
@@ -225,38 +164,17 @@
             resource = yield self.register_resource(resource)
            
             defer.returnValue(resource.reference())
->>>>>>> 7cec633a
         else:
             defer.returnValue(None)
 
-<<<<<<< HEAD
-    @defer.inlineCallbacks
-    def list(self):
-=======
 
     @defer.inlineCallbacks
     def _list(self):
->>>>>>> 7cec633a
         """
         @brief list of resource references in the registry
         @note this is a temporary solution to implement search
         """
         idlist = yield self.refs.query('([-\w]*$)')
-<<<<<<< HEAD
-        defer.returnValue([dataobject.ResourceReference(id=id) for id in idlist])
-
-
-    @defer.inlineCallbacks
-    def list_descriptions(self):
-        refs = yield self.list()
-        #logging.info('ID List:'+str(ids))
-        # Should this return a dictionary with UUID:Resource?
-        # Should the UUID be stored as part of the resource?
-        defer.returnValue([(yield self.get_description(ref)) for ref in refs])
-            
-#    @defer.inlineCallbacks
-#    def get_history(self,parent=None):
-=======
         defer.returnValue([dataobject.ResourceReference(RegistryIdentity=id) for id in idlist])
 
 
@@ -281,7 +199,6 @@
         print 'REGEX', regex
         print 'ATTNAMES',attnames
         print 'IGNORE_DEFAULTS', ignore_defaults
->>>>>>> 7cec633a
         
         # container for the return arguments
         results=[]
@@ -314,15 +231,6 @@
     s = yield store.Store.create_store()
     ns.update(locals())
     reg = yield ResourceRegistry.new(s, 'registry')
-<<<<<<< HEAD
-    res1 = dataobject.ResourceDescription.create_new_resource()
-    ns.update(locals())
-    res1.name = 'foo'
-    commit_id = yield reg.register(res1)
-    res2 = dataobject.ResourceDescription.create_new_resource()
-    res2.name = 'doo'
-    commit_id = yield reg.register(res2)
-=======
     res1 = dataobject.Resource.create_new_resource()
     ns.update(locals())
     res1.name = 'foo'
@@ -330,7 +238,6 @@
     res2 = dataobject.Resource.create_new_resource()
     res2.name = 'doo'
     commit_id = yield reg.register_resource(res2)
->>>>>>> 7cec633a
     ns.update(locals())
 
 
