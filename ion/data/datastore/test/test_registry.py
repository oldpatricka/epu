--- conflicted
+++ resolved
@@ -40,29 +40,6 @@
 
     @defer.inlineCallbacks
     def test_register(self):
-<<<<<<< HEAD
-        res = dataobject.ResourceDescription.create_new_resource()
-        res.name = 'foo'
-        res = yield self.reg.register(res)
-        
-        ref = res.reference()
-        res2 = yield self.reg.get_description(ref)
-        #print res
-        #print res2
-        self.failUnless(res == res2)
-
-    def test_lcstate(self):
-        
-        #logging.info(registry.LCStates)
-        
-        res = dataobject.ResourceDescription.create_new_resource()
-        logging.info(res.get_lifecyclestate())
-        
-        res.set_lifecyclestate(dataobject.LCStates.active)
-        logging.info(res.get_lifecyclestate())
-        res.set_lifecyclestate(dataobject.LCStates['retired'])
-        logging.info(res.get_lifecyclestate())
-=======
         
         res = dataobject.Resource.create_new_resource()
         res.name = 'foo'
@@ -77,48 +54,11 @@
         ref = res.reference()
         res2 = yield self.reg.get_resource(ref)
         self.failUnless(res == res2)
->>>>>>> 7cec633a
 
 
 
     @defer.inlineCallbacks
     def test_register_overwrite(self):
-<<<<<<< HEAD
-        res = dataobject.ResourceDescription.create_new_resource()
-        res.name = 'foo'
-        ref = yield self.reg.register(res)
-        #logging.info(str(res))
-        #logging.info(str(ref))
-        res.name = 'moo'
-        ref = yield self.reg.register(res)
-
-        res2 = yield self.reg.get_description(ref)
-        self.failUnless(res == res2)
-
-    @defer.inlineCallbacks
-    def test_register_get_list(self):
-        res1 = dataobject.ResourceDescription.create_new_resource()
-        res1.name = 'foo'
-        res1 = yield self.reg.register(res1)
-
-        res2 = dataobject.ResourceDescription.create_new_resource()
-        res2.name = 'moo'
-        res2 = yield self.reg.register(res2)
-
-        ref_list = yield self.reg.list()
-        #print res_list
-        
-        # Can't compare the resource description to the reference list
-        #self.assertIn(res1.reference(), ref_list)
-        
-        res_s = yield self.reg.list_descriptions()
-        self.assertEqual(len(res_s), 2)
-            
-            
-        self.assertIn(res1, res_s)        
-        self.assertIn(res2, res_s)        
-
-=======
         res = dataobject.Resource.create_new_resource()
         res.name = 'foo'
         res = yield self.reg.register_resource(res)
@@ -224,7 +164,6 @@
         self.assertIn(res2, results)
         
         
->>>>>>> 7cec633a
 
 class RegistryCassandraTest(RegistryTest):
     """
@@ -239,9 +178,6 @@
             keyspace='Datastore',
             colfamily='DS1'
             )
-<<<<<<< HEAD
-        return ds
-=======
         self.reg = registry.Registry(s)
 
 
@@ -265,8 +201,7 @@
         yield self.reg.clear_registry()
         yield self._stop_container()
 
->>>>>>> 7cec633a
-
-
-
-
+
+
+
+
