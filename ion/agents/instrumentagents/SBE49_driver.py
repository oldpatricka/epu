--- conflicted
+++ resolved
@@ -82,7 +82,7 @@
         self.setTopicDefined(False)
         self.publish_to = None
 
-<<<<<<< HEAD
+    
         #
         # DHE: Testing miros FSM.
         #
@@ -99,8 +99,6 @@
         self.hsm.addState ( "stateConnecting",  self.stateConnecting,     self.stateConfigured)
         self.hsm.addState ( "stateConnected",  self.stateConnected,     self.stateConfigured)
     
-=======
->>>>>>> 5f39447c
         """
         A translation dictionary to translate from the commands being sent
         from the agent to the actual command understood by the instrument.
