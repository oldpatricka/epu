--- conflicted
+++ resolved
@@ -79,12 +79,8 @@
         controlled vocabulary
     """
 
-<<<<<<< HEAD
-    def __init__(self, receiver=None, spawnArgs=None, **kwargs):
-=======
     def __init__(self, *args, **kwargs):
         self.connected = False
->>>>>>> edf0c5d8
         self.instrument = None
         self.command = None
         self.setConnected(False)
