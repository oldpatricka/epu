--- conflicted
+++ resolved
@@ -317,30 +317,6 @@
                 self.proc_name, payload['conv-id'], rpc_deferred, payload))
             return
         res = (content, payload, msg)
-<<<<<<< HEAD
-        #if not type(content) is dict:
-        #    log.error('RPC reply is not well formed. Use reply_ok or reply_err')
-        # @todo is it OK to ack the response at this point already?
-        d1 = msg.ack()
-        
-        status = payload.get('status',None)
-        if not status == 'OK' or status == 'ERROR':
-            log.error('RPC reply is not well formed. Use reply_ok or reply_err')
-            status = 'OK'
-        
-        if status == 'ERROR':
-            def _cb(result):
-                log.warn('RPC reply is an ERROR: '+str(content.get('value',None)))
-                raise ReceivedError(payload, content)
-            d1.addCallback(_cb)
-        else:
-            d1.addCallback(lambda res1: d.callback(res))
-            
-            
-        d1.addErrback(lambda c: d.errback(c))
-        return d1
-=======
->>>>>>> f67aa790
 
         yield msg.ack()
         
@@ -410,40 +386,6 @@
             # @todo: Requeue would be ok, but does not work (Rabbit limitation)
             #d = msg.requeue()
             if msg and msg.payload['reply-to']:
-<<<<<<< HEAD
-                d = self.reply_err(msg, text)
-            if not d:
-                d = defer.succeed(None)
-            return d
-
-    def dispatch_message(self, payload, msg, conv=None):
-        """
-        Dispatches a message by operation in a given class.
-        Expected message content:
-        body = {
-            "op": "operation name here",
-            "content": # Any valid type here (str, list, dict)
-        }
-        """
-        try:
-            pu.log_message(msg)
-
-            if "op" in payload:
-                op = payload['op']
-                content = payload.get('content','')
-                opname = 'op_' + str(op)
-                # dynamically invoke the operation in the given class
-                if hasattr(self, opname):
-                    opf = getattr(self, opname)
-                    return defer.maybeDeferred(opf, content, payload, msg)
-                #elif hasattr(self.workbench,opname):
-                #    opf = getattr(self.workbench, opname)                    
-                #    return defer.maybeDeferred(opf, content, payload, msg)
-                elif hasattr(self,'op_none'):
-                    return defer.maybeDeferred(self.op_none, content, payload, msg)
-                else:
-                    log.error("Receive() failed. Cannot dispatch to catch")
-=======
                 yield self.reply_uncaught_err(msg, content=None, response_code = text)
             return
 
@@ -461,7 +403,6 @@
                 yield defer.maybeDeferred(opf, content, payload, msg)
             elif hasattr(self,'op_none'):
                 yield defer.maybeDeferred(self.op_none, content, payload, msg)
->>>>>>> f67aa790
             else:
                 log.error("receive() failed. Cannot dispatch to operation")
         else:
@@ -543,7 +484,7 @@
         """
         if not operation:
             operation = self.MSG_RESULT
-        
+                
         ionMsg = msg.payload
         recv = ionMsg.get('reply-to', None)
         if recv == None:
@@ -551,9 +492,6 @@
         else:
             headers['conv-id'] = ionMsg.get('conv-id','')
             headers['conv-seq'] = int(ionMsg.get('conv-seq',0)) + 1
-<<<<<<< HEAD
-            return self.send(pu.get_process_id(recv), operation, content, headers, reply=True)
-=======
             
         # Values in the headers KWarg take precidence over the response_code and exception KWargs!
         reshdrs = dict()
@@ -569,7 +507,6 @@
         reshdrs.update(headers)
             
         return self.send(pu.get_process_id(recv), operation, content, reshdrs, reply=True)
->>>>>>> f67aa790
 
     def reply_ok(self, msg, content=None, headers={}):
         """
@@ -579,51 +516,25 @@
         @retval Deferred for send of reply
         """
         # Note: Header status=OK is automatically set
-<<<<<<< HEAD
-        headers['status'] = 'OK'
-        return self.reply(msg, 'result', content, headers)
-
-    def reply_err(self, msg, content=None, headers={}, exception=None):
-        """
-        Boilerplate method for reply to a message with an error message and
-=======
+
         #if not type(content) is dict:
         #    content = dict(value=content, status='OK')
         
         # This is basically a pass through for the reply method interface - only
         # used for backward compatibility!
-        log.info('REPLY_OK is depricated - please use reply')
+        log.info('''REPLY_OK is depricated - please use "reply"''')
         
         return self.reply(msg, operation=self.MSG_RESULT, content=content, headers=headers)
 
     def reply_uncaught_err(self, msg, content=None, response_code='', exception='', headers={}):
         """
         Reply to a message with an uncaught exception using an error message and
->>>>>>> f67aa790
         an indication of the error.
         @content any sendable type to be converted to dict, or dict (untouched)
         @exception an instance of Exception
         @response_code a more informative error message
         @retval Deferred for send of reply
         """
-<<<<<<< HEAD
-        
-        headers['status'] = 'ERROR'
-        
-        if exception:
-            headers['errmsg'] = str(exception)
-        
-        #reshdrs = dict(status='ERROR')
-        #if headers != None:
-        #    reshdrs.update(headers)
-        #if not type(content) is dict:
-        #    content = dict(value=content, status='ERROR')
-        #    if exception:
-        #        # @todo Add more info from exception
-        #        content['errmsg'] = str(exception)
-        
-        return self.reply(msg, 'result', content, headers)
-=======
         reshdrs = dict()
         reshdrs[self.MSG_STATUS] = str(self.ION_ERROR)
         reshdrs[self.MSG_RESPONSE] = str(response_code)
@@ -654,7 +565,6 @@
     #        reshdrs.update(headers)
     #        
     #    return self.reply(msg, self.MSG_RESULT, content, reshdrs)
->>>>>>> f67aa790
 
     def get_conversation(self, headers):
         convid = headers.get('conv-id', None)
