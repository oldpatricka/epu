--- conflicted
+++ resolved
@@ -13,32 +13,9 @@
 from magnet import spawnable
 
 import ion.util.procutils as pu
-from ion.core.base_process import RpcClient
+from ion.core.base_process import ProtocolFactory, RpcClient
 from ion.services.base_service import BaseService, BaseServiceClient
 
-logging.basicConfig(level=logging.DEBUG)
-logging.debug('Loaded: '+__name__)
-
-
-<<<<<<< HEAD
-=======
-class ProtocolFactory(spawnable.ProtocolFactory):
-    receiver = Receiver
-
-    def __init__(self, processClass, name=__name__, args={}):
-        self.processClass = processClass
-        self.name = name
-        self.args = args
-
-    def build(self, spawnArgs):
-        receiver = self.receiver(self.name)
-        instance = self.processClass(receiver)
-        return receiver
-
-
-
-
->>>>>>> 31fd6fb8
 class WorkerProcess(BaseService):
     """Worker process
     """
@@ -55,10 +32,5 @@
     @defer.inlineCallbacks
     def startWorker(self):
         work_id = yield spawn(self.workReceiver)
-<<<<<<< HEAD
-=======
 
-factory = ProtocolFactory(WorkerProcess)
-
-
->>>>>>> 31fd6fb8
+factory = ProtocolFactory(WorkerProcess)