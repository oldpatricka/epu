#!/usr/bin/env python

"""
@file setup.py
@author Paul Hubbard
@author Michael Meisinger
@date 5/2/10
@brief setup file for OOI LCA architecture prototype project.
"""

setupdict = {
    'name' : 'lcaarch',
    'version' : '0.2.0',
    'description' : 'OOI LCA architecture prototype',
    'url': 'http://www.oceanobservatories.org/spaces/display/CIDev/LCAARCH+Development+Project',
    'download_url' : 'http://ooici.net/packages',
    'license' : 'Apache 2.0',
    'author' : 'Michael Meisinger',
    'author_email' : 'mmeisinger@ucsd.edu',
    'keywords': ['ooci','lcar1'],
    'classifiers' : [
    'Development Status :: 3 - Alpha',
    'Environment :: Console',
    'Intended Audience :: Developers',
    'License :: OSI Approved :: Apache Software License',
    'Operating System :: OS Independent',
    'Programming Language :: Python',
    'Topic :: Scientific/Engineering'],
}

try:
    from setuptools import setup, find_packages
    setupdict['packages'] = find_packages()
    setupdict['test_suite'] = 'lcaarch.test'
<<<<<<< HEAD
    setupdict['install_requires'] = ['Twisted >=10.1', 'magnet', 'pycassa', 'numpy',
                                     'Paste', 'Pydap>=3.0.rc.10', 'simplejson', 'httplib2',
                                     'pydap.handlers.netcdf >=0.4.9',
                                     'pydap.responses.netcdf >= 0.1.3']
=======
    setupdict['install_requires'] = ['Twisted', 'magnet', 'pycassa', 'numpy',
                                     'Paste', 'Pydap', 'simplejson', 'httplib2',
                                     'pydap.handlers.netcdf',
                                     'pydap.responses.netcdf',
                                     'msgpack-python']
>>>>>>> 7d89be72
    setupdict['include_package_data'] = True
    setup(**setupdict)

except ImportError:
    from distutils.core import setup
    setupdict['packages'] = ['lcaarch']
    setup(**setupdict)<|MERGE_RESOLUTION|>--- conflicted
+++ resolved
@@ -32,18 +32,11 @@
     from setuptools import setup, find_packages
     setupdict['packages'] = find_packages()
     setupdict['test_suite'] = 'lcaarch.test'
-<<<<<<< HEAD
-    setupdict['install_requires'] = ['Twisted >=10.1', 'magnet', 'pycassa', 'numpy',
-                                     'Paste', 'Pydap>=3.0.rc.10', 'simplejson', 'httplib2',
-                                     'pydap.handlers.netcdf >=0.4.9',
-                                     'pydap.responses.netcdf >= 0.1.3']
-=======
     setupdict['install_requires'] = ['Twisted', 'magnet', 'pycassa', 'numpy',
                                      'Paste', 'Pydap', 'simplejson', 'httplib2',
                                      'pydap.handlers.netcdf',
                                      'pydap.responses.netcdf',
                                      'msgpack-python']
->>>>>>> 7d89be72
     setupdict['include_package_data'] = True
     setup(**setupdict)
 
